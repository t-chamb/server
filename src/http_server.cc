--- conflicted
+++ resolved
@@ -1772,14 +1772,10 @@
   int32_t count;
   uint32_t log_frequency;
   std::string filepath;
-<<<<<<< HEAD
   std::string url;
   TraceConfigMap config_map;
-=======
   InferenceTraceMode trace_mode;
-  TraceConfigMap config_map;
-
->>>>>>> b503ea66
+
   if (!model_name.empty()) {
     bool ready = false;
     RETURN_AND_RESPOND_IF_ERR(
